--- conflicted
+++ resolved
@@ -15,7 +15,7 @@
 )
 
 var (
-	cfClient *cloudflare.Client
+	util *common.CloudFlareUtil
 
 	testTimeout = 10 * time.Second
 )
@@ -35,36 +35,17 @@
 
 func main() {
 	log.Println("Starting CloudFlare Flashlight Tests...")
-<<<<<<< HEAD
-	var err error
-	cfClient, err = cloudflare.NewClient("", "")
-	if err != nil {
-		log.Println("Could not create CloudFlare client:", err)
-		return
-	}
-
+
+	util = common.NewCloudFlareUtil()
 	for {
 		testHosts()
-=======
-
-	util := common.NewCloudFlareUtil()
-
-	for {
-		log.Println("Starting pass!")
-		loopThroughRecords(util)
->>>>>>> 6c2f8fc0
-	}
-}
-
-<<<<<<< HEAD
+	}
+}
+
 func testHosts() {
 	log.Println("Starting pass!")
 
-	records, err := common.GetAllRecords(cfClient)
-=======
-func loopThroughRecords(util *common.CloudFlareUtil) {
 	records, err := util.GetAllRecords()
->>>>>>> 6c2f8fc0
 	if err != nil {
 		log.Println("Error retrieving record!", err)
 		return
@@ -115,135 +96,14 @@
 		}
 	}
 
-<<<<<<< HEAD
 	var wg sync.WaitGroup
 	wg.Add(len(hosts))
 	for _, host := range hosts {
-		go host.test(wg)
-=======
-	log.Printf("HOSTS IN PEERS: %v", len(peers))
-	log.Printf("HOSTS IN FALLBACKS: %v", len(fallbacksrr))
-	log.Printf("HOSTS IN MIXED: %v", len(mixedrr))
-
-	roundrobins := make(map[string][]cloudflare.Record)
-	roundrobins[common.PEERS] = peersrr
-	roundrobins[common.FALLBACKS] = fallbacksrr
-	roundrobins[common.ROUNDROBIN] = mixedrr
-
-	//removeAllPeersFromRoundRobin(client, roundrobin)
-
-	//removeAllPeers(client, peers)
-
-	testGroup(util, peers, 1, roundrobins, common.PEERS, false)
-
-
-	// Now check to make sure all the servers are working as well. The danger
-	// here is that the server start failing because they're overloaded, 
-	// we start a cascading failure effect where we kill the most overloaded
-	// servers and add their load to the remaining ones, thereby making it
-	// much more likely those will fail as well. Our approach should take 
-	// this into account and should only kill servers if their failure rates
-	// are much higher than the others and likely leaving a reasonable number
-	// of servers in the mix no matter what.
-	testGroup(util, servers, 10, roundrobins, common.FALLBACKS, true)
-
-	//close(complete)
+		go host.test(&wg)
+	}
+	wg.Wait()
 
 	log.Println("Pass complete")
-}
-
-// testGroup: Runs tests against a group of DNS records in CloudFlare to see if they work. The group should
-// not be a roundrobin group but rather a group of candidates servers, whether peers or not. If they work,
-// they'll be added. If they don't, depending on the specified number of attempts signifying a failure, 
-// they'll be removed.
-func testGroup(util *common.CloudFlareUtil, rr []cloudflare.Record, attempts int, 
-	rrs map[string][]cloudflare.Record, group string, addtomixed bool) {
-
-	client := util.Client
-	successes := make(chan cloudflare.Record)
-	failures := make(chan cloudflare.Record)
-
-	for _, r := range rr {
-		go testServer(client, r, successes, failures, attempts)
->>>>>>> 6c2f8fc0
-	}
-	wg.Wait()
-
-<<<<<<< HEAD
-	log.Println("Pass complete")
-=======
-	if len(rr) == 0 {
-		log.Println("No records in group")
-		return
-	}
-
-	responses := make([]cloudflare.Record, 0)
-
-	timeout := time.After(10 * time.Second)
-	//responses := 0
-	OuterLoop:
-		for {
-			select {
-			case r := <-successes:
-				//log.Printf("%s was successful\n", r.Value)
-				responses = append(responses, r)
-
-				addToRoundRobin(client, r, rrs[group], group)
-
-				if addtomixed {
-					addToRoundRobin(client, r, rrs[common.ROUNDROBIN], common.ROUNDROBIN)
-				}
-				if len(responses) == len(rr) {
-					log.Printf("Read all %v responses", len(rr))
-					break OuterLoop
-				}
-			case r := <-failures:
-				//log.Printf("%s failed\n", r.Value)
-				responses = append(responses, r)
-				// TODO: Call these in a go routine?
-				removeFromRoundRobin(client, r, rrs[group])
-				removeFromRoundRobin(client, r, rrs[common.ROUNDROBIN])
-
-				// Only actually destroy the original record if it's for a peer.
-				// Otherwise, we might restart the server or something so it will
-				// work on a future pass.
-				if isPeer(r) {
-					util.Client.DestroyRecord(r.Domain, r.Id)
-				}
-				if len(responses) == len(rr) {
-					log.Printf("Read all %v responses", len(rr))
-					break OuterLoop
-				}
-			case <-timeout:
-				log.Printf("Timed out! Read %v out of %v records", len(responses), len(rr))
-				
-				all := recordsToMap(rr)
-				allResponses := recordsToMap(responses)
-
-				for _, val := range allResponses {
-					delete(all, val.FullName)
-				}
-
-				log.Printf("Deleting %v unresponsive records", len(all))
-				for _, val := range all {
-					log.Printf("Deleting %v unresponsive record", val)
-					removeFromRoundRobin(client, val, rrs[group])
-					removeFromRoundRobin(client, val, rrs[common.ROUNDROBIN])
-
-					// Only actually destroy the original record if it's for a peer.
-					// Otherwise, we might restart the server or something so it will
-					// work on a future pass.
-					if isPeer(val) {
-						client.DestroyRecord(val.Domain, val.Id)
-					}
-				}
-
-
-				// TODO: We should also remove any that didn't explictly succeed.
-				break OuterLoop
-			}
-		}
->>>>>>> 6c2f8fc0
 }
 
 // addExisting adds a record to the map of existing records
@@ -258,22 +118,22 @@
 	// to the CloudFlare API.
 	_, alreadyRegistered := g.existing[h.record.Value]
 	if !alreadyRegistered {
-		log.Println("ADDING IP TO ROUNDROBIN!!: ", h.record.Value)
+		log.Printf("Registering to %s: %s", g.subdomain, h.record.Value)
 		cr := cloudflare.CreateRecord{Type: "A", Name: g.subdomain, Content: h.record.Value}
-		rec, err := cfClient.CreateRecord(common.CF_DOMAIN, &cr)
+		rec, err := util.Client.CreateRecord(common.CF_DOMAIN, &cr)
 
 		if err != nil {
-			log.Println("Could not create record? ", err)
+			log.Printf("Could not register? : %s", err)
 			return
 		}
 
 		// Note for some reason CloudFlare seems to ignore the TTL here.
 		ur := cloudflare.UpdateRecord{Type: "A", Name: g.subdomain, Content: rec.Value, Ttl: "360", ServiceMode: "1"}
 
-		err = cfClient.UpdateRecord(common.CF_DOMAIN, rec.Id, &ur)
+		err = util.Client.UpdateRecord(common.CF_DOMAIN, rec.Id, &ur)
 
 		if err != nil {
-			log.Println("Could not update record? ", err)
+			log.Printf("Could not register? : %s", err)
 		}
 	}
 }
@@ -282,16 +142,16 @@
 func (g *group) unregister(h *host) {
 	existing, registered := g.existing[h.record.Value]
 	if registered {
-		log.Println("Deleting server from round robin: ", h.record.Value)
+		log.Printf("Unregistering from %s: %s", g.subdomain, h.record.Value)
 
 		// Destroy the record in the roundrobin...
-		cfClient.DestroyRecord(existing.Domain, existing.Id)
+		util.Client.DestroyRecord(existing.Domain, existing.Id)
 	}
 }
 
 // test tests to make sure that this host can proxy traffic and either adds or
 // removes it from CloudFlare DNS depending on the result.
-func (h *host) test(wg sync.WaitGroup) {
+func (h *host) test(wg *sync.WaitGroup) {
 	if h.isAbleToProxy() {
 		for _, group := range h.groups {
 			group.register(h)
@@ -314,23 +174,24 @@
 // are much higher than the others and likely leaving a reasonable number
 // of servers in the mix no matter what.
 func (h *host) isAbleToProxy() bool {
+	for i := 0; i < h.testAttempts; i++ {
+		if h.isAbleToProxyOnce() {
+			// If we get a single success we can exit the loop and consider it a success.
+			return true
+		}
+	}
+	// If we get consecutive failures up to our threshhold, consider it a failure.
+	return false
+}
+
+// isAbleToProxyOnce attempts to proxy a reguest through the host
+func (h *host) isAbleToProxyOnce() bool {
 	succeeded := make(chan bool)
-
 	go func() {
-		for i := 0; i < h.testAttempts; i++ {
-			if h.isAbleToProxyOnce() {
-				// If we get a single success we can exit the loop and consider it a success.
-				succeeded <- true
-				return
-			} else if i == (h.testAttempts - 1) {
-				// If we get consecutive failures up to our threshhold, consider it a failure.
-				succeeded <- false
-				return
-			}
-		}
+		succeeded <- h.doIsAbleToProxyOnce()
 	}()
 
-	// Only allow up to testTimeout time for the checking to finish
+	// Only allow up to testTimeout time for letting single request finish
 	select {
 	case success := <-succeeded:
 		return success
@@ -339,8 +200,7 @@
 	}
 }
 
-// isAbleToProxyOnce attempts to proxy a reguest through the host
-func (h *host) isAbleToProxyOnce() bool {
+func (h *host) doIsAbleToProxyOnce() bool {
 	httpClient := clientFor(h.record.Name+".getiantem.org", common.MASQUERADE_AS, common.ROOT_CA)
 
 	req, _ := http.NewRequest("GET", "http://www.google.com/humans.txt", nil)
